--- conflicted
+++ resolved
@@ -1,801 +1,796 @@
-/*
-*
-* Copyright 2013 Netflix, Inc.
-*
-* Licensed under the Apache License, Version 2.0 (the "License");
-* you may not use this file except in compliance with the License.
-* You may obtain a copy of the License at
-*
-* http://www.apache.org/licenses/LICENSE-2.0
-*
-* Unless required by applicable law or agreed to in writing, software
-* distributed under the License is distributed on an "AS IS" BASIS,
-* WITHOUT WARRANTIES OR CONDITIONS OF ANY KIND, either express or implied.
-* See the License for the specific language governing permissions and
-* limitations under the License.
-*
-*/
-package com.netflix.loadbalancer;
-
-import java.util.ArrayList;
-import java.util.Collections;
-import java.util.Comparator;
-import java.util.List;
-import java.util.Timer;
-import java.util.TimerTask;
-import java.util.concurrent.atomic.AtomicBoolean;
-import java.util.concurrent.locks.Lock;
-import java.util.concurrent.locks.ReadWriteLock;
-import java.util.concurrent.locks.ReentrantReadWriteLock;
-
-import org.slf4j.Logger;
-import org.slf4j.LoggerFactory;
-
-import com.netflix.niws.client.AbstractNIWSLoadBalancerPing;
-import com.netflix.niws.client.AbstractNIWSLoadBalancerRule;
-import com.netflix.niws.client.ClientFactory;
-import com.netflix.niws.client.CommonClientConfigKey;
-import com.netflix.niws.client.IClientConfig;
-import com.netflix.niws.client.IClientConfigAware;
-<<<<<<< HEAD
-import com.netflix.niws.client.ClientFactory;
-import com.netflix.niws.client.NIWSClientException;
-=======
-import com.netflix.niws.client.NiwsClientConfig;
->>>>>>> 1e333eb3
-import com.netflix.niws.client.PrimeConnections;
-import com.netflix.servo.annotations.DataSourceType;
-import com.netflix.servo.annotations.Monitor;
-import com.netflix.servo.monitor.Counter;
-import com.netflix.servo.monitor.Monitors;
-import com.netflix.util.concurrent.ShutdownEnabledTimer;
-
-/**
- * A basic implementation of the load balancer where an arbitrary list of servers can be set as the server pool.
- * A ping can be set to determine the liveness of a server. Internally, this class maintains an "all" server list and
- * an "up" server list and use them depending on what the caller asks for. 
- *  
- * @author stonse
- *
- */
-public class BaseLoadBalancer extends AbstractLoadBalancer implements PrimeConnections.PrimeConnectionListener, IClientConfigAware {
-
-    private static Logger logger = LoggerFactory.getLogger(BaseLoadBalancer.class);
-    private final static IRule DEFAULT_RULE = new RoundRobinRule();
-    private static final String DEFAULT_NAME = "default";
-    private static final String PREFIX = "LoadBalancer_";
-    private static final IPing DEFAULT_PING = new DummyPing();
-
-    protected IRule rule = DEFAULT_RULE;
-
-    protected IPing ping = null;
-
-
-    @Monitor(name=PREFIX + "AllServerList", type=DataSourceType.INFORMATIONAL)
-    protected volatile List<Server> allServerList = Collections.synchronizedList(new ArrayList<Server>());
-    @Monitor(name=PREFIX + "UpServerList", type=DataSourceType.INFORMATIONAL)
-    protected volatile List<Server> upServerList = Collections.synchronizedList(new ArrayList<Server>());
-
-    protected ReadWriteLock allServerLock = new ReentrantReadWriteLock();
-    protected ReadWriteLock upServerLock = new ReentrantReadWriteLock();
-
-
-    protected String name = DEFAULT_NAME;
-
-
-    protected Timer lbTimer = null;
-    protected int pingIntervalSeconds = 10;
-    protected int maxTotalPingTimeSeconds = 5;
-    protected Comparator<Server> serverComparator = new ServerComparator();
-
-    protected AtomicBoolean pingInProgress = new AtomicBoolean(false);
-
-    protected LoadBalancerStats lbStats;
-
-    private volatile Counter counter;
-    
-    private PrimeConnections primeConnections;
-    
-    private boolean enablePrimingConnections = false;
-        
-    /**
-     * Default constructor which sets name as "default", sets null ping, and {@link RoundRobinRule} as the rule.
-     * <p>
-     * This constructor is mainly used by {@link ClientFactory}. Calling this constructor must 
-     * be followed by calling {@link #init()} or {@link #initWithNiwsConfig(NiwsClientConfig)} to complete initialization.
-     * This constructor is provided for reflection. 
-     * When constructing programatically, it is recommended to use other constructors.
-     */
-    public BaseLoadBalancer() {
-        this.name = DEFAULT_NAME;
-        this.ping = null;       
-        setRule(DEFAULT_RULE);
-        setupPingTask();
-        lbStats = new LoadBalancerStats(DEFAULT_NAME);
-        counter = createCounter();
-    }
-
-    public BaseLoadBalancer(String lbName, IRule rule, LoadBalancerStats lbStats) {
-        this(lbName, rule, lbStats, null);
-    }
-
-    public BaseLoadBalancer(IPing ping, IRule rule) {
-        this(DEFAULT_NAME, rule, new LoadBalancerStats(DEFAULT_NAME), ping);
-    }
-
-    public BaseLoadBalancer(String name, IRule rule, LoadBalancerStats stats, IPing ping) {
-        if (logger.isDebugEnabled()){
-            logger.debug("LoadBalancer:  initialized");
-        }
-        this.name = name;
-        this.ping = ping;       
-        setRule(rule);
-        setupPingTask();
-        lbStats = stats;
-        counter = createCounter();
-        init();
-    }
-
-    public BaseLoadBalancer(IClientConfig config) {
-        initWithNiwsConfig(config);
-    }
-    
-    @Override
-    public void initWithNiwsConfig(IClientConfig clientConfig)  {
-        String clientName = clientConfig.getClientName();
-        String ruleClassName = (String) clientConfig.getProperty(
-                    CommonClientConfigKey.NFLoadBalancerRuleClassName);
-        String pingClassName = (String) clientConfig.getProperty(
-                    CommonClientConfigKey.NFLoadBalancerPingClassName);
-
-        AbstractNIWSLoadBalancerRule rule;
-        AbstractNIWSLoadBalancerPing ping;
-        try {
-            rule = ClientFactory.instantiateNiwsConfigAwareClassInstance(ruleClassName, clientConfig);
-            ping = ClientFactory.instantiateNiwsConfigAwareClassInstance(pingClassName, clientConfig);
-        } catch (Exception e) {
-            throw new RuntimeException("Error initializing load balancer", e);
-        }
-        
-        this.name = clientName;
-        int pingIntervalTime = Integer.parseInt(""
-                + clientConfig.getProperty(
-                        CommonClientConfigKey.NFLoadBalancerPingInterval, Integer
-                                .parseInt("30")));
-        int maxTotalPingTime = Integer.parseInt(""
-                + clientConfig.getProperty(
-                        CommonClientConfigKey.NFLoadBalancerMaxTotalPingTime,
-                        Integer.parseInt("2")));
-
-        setPingInterval(pingIntervalTime);
-        setMaxTotalPingTime(maxTotalPingTime);
-        
-        //cross associate with each other
-        // i.e. Rule,Ping meet your container LB
-        // LB, these are your Ping and Rule guys ...
-        setRule(rule);
-        setPing(ping);
-        setLoadBalancerStats(new LoadBalancerStats(clientName));                
-        rule.setLoadBalancer(this);
-        ping.setLoadBalancer(this);
-        logger.info("Client:" + name
-                + " instantiated a LoadBalancer:" + toString());        
-        boolean enablePrimeConnections = false;
-        
-        if (clientConfig.getProperty(CommonClientConfigKey.EnablePrimeConnections)!=null){
-        	Boolean bEnablePrimeConnections = Boolean.valueOf(""+ clientConfig.getProperty(CommonClientConfigKey.EnablePrimeConnections, "false"));
-        	enablePrimeConnections = bEnablePrimeConnections.booleanValue();
-        }
-
-        if (enablePrimeConnections) {
-            this.setEnablePrimingConnections(true);
-            PrimeConnections primeConnections = new PrimeConnections(this.getName(), clientConfig);
-            this.setPrimeConnections(primeConnections);
-        }
-        init();
-    }
-
-    private boolean canSkipPing() {
-        if (ping == null || ping.getClass().getName().equals(DummyPing.class.getName())) {
-            // default ping, no need to set up timer 
-            return true;
-        } else {
-            return false;
-        }        
-    }
-    
-    private void setupPingTask() {
-        if (canSkipPing()) {
-            return;
-        }
-        if (lbTimer != null){
-            lbTimer.cancel();
-        }
-        lbTimer = new ShutdownEnabledTimer("NFLoadBalancer-PingTimer-" + name, true);  
-        lbTimer.schedule(new PingTask(), 0, pingIntervalSeconds*1000);
-        forceQuickPing();
-    }
-
-    /**
-     * Set the name for the load balancer. This should not be called since name should be 
-     * immutable after initialization. Calling this method does not guarantee that all other data structures
-     * that depend on this name will be changed accordingly.
-     */
-    void setName(String name) {
-        // and register
-        this.name = name;
-        if (lbStats == null) {
-            lbStats = new LoadBalancerStats(name);
-        } else {
-            lbStats.setName(name);
-        }
-    }
-
-    public String getName() {
-        return name;
-    }
-
-    @Override
-    public LoadBalancerStats getLoadBalancerStats() {
-        return lbStats;
-    }
-
-    public void setLoadBalancerStats(LoadBalancerStats lbStats) {
-        this.lbStats = lbStats;
-    }
-
-    public Lock lockAllServerList(boolean write) {
-        Lock aproposLock = write ? allServerLock.writeLock() : allServerLock
-                .readLock();
-        aproposLock.lock();
-        return aproposLock;
-    }
-
-    public Lock lockUpServerList(boolean write) {
-        Lock aproposLock = write ? upServerLock.writeLock() : upServerLock
-                .readLock();
-        aproposLock.lock();
-        return aproposLock;
-    }
-
-    public void setPingInterval(int pingIntervalSeconds) {
-        if (pingIntervalSeconds < 1) {
-            return;
-        }
-
-        this.pingIntervalSeconds = pingIntervalSeconds;
-        if (logger.isDebugEnabled()){
-            logger.debug("LoadBalancer:  pingIntervalSeconds set to "
-                    + this.pingIntervalSeconds);
-        }
-        setupPingTask(); // since ping data changed
-    }
-
-    public int getPingInterval() {
-        return pingIntervalSeconds;
-    }
-
-    /*
-     * How long until 'pencils down'? That is, how long can each ping cycle last
-     * before ALL remaining pings are declared 'dead' ?
-     */
-    public void setMaxTotalPingTime(int maxTotalPingTimeSeconds) {
-        if (maxTotalPingTimeSeconds < 1) {
-            return;
-        }
-        this.maxTotalPingTimeSeconds = maxTotalPingTimeSeconds;
-        if (logger.isDebugEnabled()){
-            logger.debug("LoadBalancer: maxTotalPingTime set to "
-                    + this.maxTotalPingTimeSeconds);
-        }
-
-    }
-
-    public int getMaxTotalPingTime() {
-        return maxTotalPingTimeSeconds;
-    }
-
-
-    public IPing getPing() {
-        return ping;
-    }
-
-
-    public IRule getRule() {
-        return rule;
-    }
-
-    public boolean isPingInProgress() {
-        return pingInProgress.get();
-    }
-
-    /* Specify the object which is used to send pings. */
-
-    public void setPing(IPing ping) {
-        if (ping != null) {
-            if (!ping.equals(this.ping)){
-                this.ping = ping;
-                setupPingTask(); // since ping data changed
-            }
-        } else{
-            this.ping = null;
-            //cancel the timer task
-            lbTimer.cancel();
-        }
-    }
-
-    /* Ignore null rules */
-
-    public void setRule(IRule rule) {
-        if (rule != null) {
-            this.rule = rule;
-        } else {
-            /* default rule */
-            this.rule = new RoundRobinRule();
-        }
-    }
-    
-    /**
-     * get the count of servers.
-     * 
-     * @param onlyAvailable if true, return only up servers.
-     * @return
-     */
-    public int getServerCount(boolean onlyAvailable) {
-        if (onlyAvailable) {
-            return upServerList.size();
-        } else {
-            return allServerList.size();
-        }
-    }
-
-    /**
-     * Add a server to the 'allServer' list; does not verify uniqueness, so you
-     * could give a server a greater share by adding it more than once.
-     */
-    public void addServer(Server newServer) {
-        if (newServer != null) {
-            try {
-                ArrayList<Server> newList = new ArrayList<Server>();
-
-                newList.addAll(allServerList);
-                newList.add(newServer);
-                setServersList(newList);
-            } catch (Exception e){
-                logger.error("Exception while adding a newServer", e);
-            }
-        }
-    }
-
-    /**
-     * Add a list of servers to the 'allServer' list; does not verify
-     * uniqueness, so you could give a server a greater share by adding it more
-     * than once
-     */
-    @Override
-    public void addServers(List<Server> newServers) {
-        if (newServers != null && newServers.size() > 0) {			
-            try {
-                newServers.addAll(allServerList);				
-                setServersList(newServers);
-            } catch (Exception e){
-                logger.error("Exception while adding Servers", e);
-            }
-        }
-    }
-
-    /*
-     * Add a list of servers to the 'allServer' list; does not verify
-     * uniqueness, so you could give a server a greater share by adding it more
-     * than once
-     * USED by Test Cases only for legacy reason. DO NOT USE!!
-     */
-    void addServers(Object[] newServers) {
-        if ((newServers != null) && (newServers.length > 0)) {
-
-            try {
-                ArrayList<Server> newList = new ArrayList<Server>();
-                newList.addAll(allServerList);
-
-                for (Object server : newServers) {
-                    if (server != null) {
-                        if (server instanceof String) {
-                            server = new Server((String) server);
-                        }
-                        if (server instanceof Server) {
-                            newList.add((Server) server);
-                        }
-                    }
-                }
-                setServersList(newList);
-            } catch (Exception e){
-                logger.error("Exception while adding Servers", e);
-            }
-        }
-    }
-
-    /**
-     * Set the list of servers used as the server pool. This overrides existing server list.
-     */
-    public void setServersList(List lsrv) {
-        Lock writeLock = allServerLock.writeLock();
-        if (logger.isDebugEnabled()){
-            logger.debug("LoadBalancer:  clearing server list (SET op)");
-        }
-        ArrayList<Server> newServers = new ArrayList<Server>();
-        writeLock.lock();
-        try {
-            ArrayList<Server> allServers = new ArrayList<Server>();
-            for (Object server : lsrv) {
-                if (server == null) {
-                    continue;
-                }
-
-                if (server instanceof String) {
-                    server = new Server((String) server);
-                }
-
-                if (server instanceof Server) {
-                    if (logger.isDebugEnabled()){
-                        logger.debug("LoadBalancer:  addServer ["
-                                + ((Server) server).getId() + "]");
-                    }
-                    allServers.add((Server) server);
-                }else{
-                    throw new IllegalArgumentException("Type String or Server expected, instead found:" + server.getClass());
-                }
-
-            }
-            boolean listChanged = false;
-            if (!allServerList.equals(allServers)){
-                listChanged = true;
-            }
-            if (enablePrimingConnections) {
-                for (Server server: allServers) {
-                    if (!allServerList.contains(server)) {
-                        server.setReadyToServe(false);
-                        newServers.add((Server) server);
-                    }
-                }
-                if (primeConnections != null) {
-                    primeConnections.primeConnectionsAsync(newServers, this);
-                }
-            }
-            // This will reset readyToServe flag to true on all servers regardless whether 
-            // previous priming connections are success or not
-            allServerList = allServers;
-            if (canSkipPing()) {
-                for (Server s: allServerList) {
-                    s.setAlive(true);
-                }
-                upServerList = allServerList;
-            } else if (listChanged) {
-                forceQuickPing();
-            }
-        } finally {
-            writeLock.unlock();
-        }
-    }
-    
-    /* List in string form. SETS, does not add. */
-    void setServers(String srvString) {
-        if (srvString != null) {
-
-            try {
-                String[] serverArr = srvString.split(",");
-                ArrayList<Server> newList = new ArrayList<Server>();
-
-                for (String serverString : serverArr) {
-                    if (serverString != null) {
-                        serverString = serverString.trim();
-                        if (serverString.length() > 0) {
-                            Server svr = new Server(serverString);
-                            newList.add(svr);
-                        }
-                    }
-                }
-                setServersList(newList);
-            } catch (Exception e) {
-                logger.error("Exception while adding Servers", e);
-            }
-        }
-    }
-
-    
-    /**
-     * return the server 
-     * @param index
-     * @param availableOnly
-     * @return
-     */
-    public Server getServerByIndex(int index, boolean availableOnly) {
-        try {
-            return (availableOnly ? upServerList.get(index) : allServerList
-                    .get(index));
-        } catch (Exception e) {
-            return null;
-        }
-    }
-
-
-    public List<Server> getServerList(boolean availableOnly) {
-        return (availableOnly ? upServerList : allServerList);
-    }
-
-    @Override
-    public List<Server> getServerList(ServerGroup serverGroup) {	    
-        switch (serverGroup) {
-        case ALL:
-            return allServerList;
-        case STATUS_UP:
-            return upServerList;
-        case STATUS_NOT_UP:
-            ArrayList<Server> notAvailableServers = new ArrayList<Server>(
-                    allServerList);
-            ArrayList<Server> upServers = new ArrayList<Server>(upServerList);
-            notAvailableServers.removeAll(upServers);
-            return notAvailableServers;
-        }
-        return new ArrayList<Server>();
-    }
-
-    public void cancelPingTask(){
-        if(lbTimer != null){
-            lbTimer.cancel();
-        }
-    }
-
-    /**
-     * TimerTask that keeps runs every X seconds to check the status of each server/node
-     * in the Server List	
-     * @author stonse
-     *
-     */
-    class PingTask extends TimerTask {
-        public void run() {
-            Pinger ping = new Pinger();
-            try {
-                ping.runPinger();
-            } catch (Throwable t) {
-                logger.error("Throwable caught while running extends for " + name, t);
-            }
-        }
-    }
-
-
-    class Pinger{
-
-        public void runPinger(){
-
-            if (pingInProgress.get()){
-                return; // Ping in progress - nothing to do
-            }else{
-                pingInProgress.set(true);
-            }
-
-            // we are "in" - we get to Ping
-
-            Object[] allServers = null;
-            boolean[] results = null;
-
-            Lock allLock = null;
-            Lock upLock = null;     
-
-            try {
-                /*
-                 * The readLock should be free unless an addServer operation is
-                 * going on...
-                 */
-                allLock = allServerLock.readLock();
-                allLock.lock();
-                allServers = allServerList.toArray();
-                allLock.unlock();
-
-                int numCandidates = allServers.length;
-                results = new boolean[numCandidates];
-
-                if (logger.isDebugEnabled()){
-                    logger.debug("LoadBalancer:  PingTask executing ["
-                            + numCandidates + "] servers configured");
-                }
-
-                for (int i = 0; i < numCandidates; i++) {
-                    results[i] = false; /* Default answer is DEAD. */
-                    try {
-                        // NOTE: IFF we were doing a real ping
-                        // assuming we had a large set of servers (say 15)
-                        // the logic below will run them serially 
-                        // hence taking 15 times the amount of time it takes
-                        // to ping each server
-                        // A better method would be to put this in an executor pool
-                        // But, at the time of this writing, we dont REALLY
-                        // use a Real Ping (its mostly in memory discovery call)
-                        // hence we can afford to simplify this design and run this 
-                        // serially
-                        if (ping!=null){
-                            results[i] = ping.isAlive((Server) allServers[i]);
-                        }
-                    } catch (Throwable t) {
-                        logger.error("Exception while pinging Server:" + allServers[i], t);
-                    }
-                }
-
-                ArrayList<Server> newUpList = new ArrayList<Server>();
-
-                for (int i = 0; i < numCandidates; i++) {
-                    boolean isAlive = results[i];
-                    Server svr = (Server) allServers[i];
-                    boolean oldIsAlive = svr.isAlive();
-
-                    svr.setAlive(isAlive);
-
-                    if (oldIsAlive != isAlive && logger.isDebugEnabled()){
-                    	logger.debug("LoadBalancer:  Server [" + svr.getId()
-                    			+ "] status changed to "
-                    			+ (isAlive ? "ALIVE" : "DEAD"));
-                    }
-
-                    if (isAlive) {
-                        newUpList.add(svr);
-                    }
-                }
-                // System.out.println(count + " servers alive");
-                upLock = upServerLock.writeLock();
-                upLock.lock();
-                upServerList = newUpList;
-                upLock.unlock();
-            } catch (Throwable t) {
-                logger.error("Throwable caught while running the Pinger-" + name, t);
-            } finally {               
-                pingInProgress.set(false);               
-            }
-        }
-    }
-
-    private final Counter createCounter() {
-        return Monitors.newCounter("LoadBalancer_ChooseServer");
-    }
-    
-    /*
-     * Get the alive server dedicated to key
-     * 
-     * @return the decicated server
-     */
-    public Server chooseServer(Object key) {
-        if (counter == null) {
-            counter = createCounter();
-        }
-        counter.increment();
-        if (rule == null) {
-            return null;
-        } else {
-            try {
-                return rule.choose(this, key);
-            } catch (Throwable t) {
-                return null;
-            }
-        }
-    }
-
-    /* Returns either null, or "server:port/servlet" */
-    public String choose(Object key) {
-        if (rule == null) {
-            return null;
-        } else {
-            try {
-                Server svr = rule.choose(this, key);
-                return ((svr == null) ? null : svr.getId());
-            } catch (Throwable t) {
-                return null;
-            }
-        }
-    }
-
-    public void markServerDown(Server server) {
-        if (server == null) {
-            return;
-        }
-
-        if (!server.isAlive()) {
-            return;
-        }
-
-        logger.error("LoadBalancer:  markServerDown called on ["
-                + server.getId() + "]");
-        server.setAlive(false);
-        //forceQuickPing();
-    }
-
-    public void markServerDown(String id) {
-        boolean triggered = false;
-
-        id = Server.normalizeId(id);
-
-        if (id == null) {
-            return;
-        }
-
-        Lock writeLock = upServerLock.writeLock();
-
-        try {
-
-            for (Server svr : upServerList) {
-                if (svr.isAlive() && (svr.getId().equals(id))) {
-                    triggered = true;
-                    svr.setAlive(false);
-                }
-            }
-
-            if (triggered) {
-                logger.error("LoadBalancer:  markServerDown called on ["
-                        + id + "]");
-                //forceQuickPing();
-            }
-
-        } finally {
-            try {
-                writeLock.unlock();
-            } catch (Exception e) { // NOPMD
-            }
-        }
-    }
-
-    /*
-     * Force an immediate ping, if we're not currently pinging and don't have a
-     * quick-ping already scheduled.
-     */
-    public void forceQuickPing() {
-        if (canSkipPing()) {
-            return;
-        }
-        if (logger.isDebugEnabled()){
-            logger.debug("LoadBalancer:  forceQuickPing invoked");
-        }
-        Pinger ping = new Pinger();
-        try {
-            ping.runPinger();
-        } catch (Throwable t) {
-            logger.error("Throwable caught while running forceQuickPing() for " + name, t);
-        }
-    }
-
-    public String toString(){
-        StringBuilder sb = new StringBuilder();
-        sb.append("{NFLoadBalancer:name=").append(this.getName()).
-        append(",current list of Servers=").append(this.allServerList).
-        append(",Load balancer stats=").append(this.lbStats.toString()).
-        append("}");
-        return sb.toString();
-    }
-
-    /**
-     * Register with monitors and start priming connections if it is set. 
-     */
-    protected void init() {
-        Monitors.registerObject("LoadBalancer_" + name, this);
-        if (enablePrimingConnections && primeConnections != null) {
-            primeConnections.primeConnections(getServerList(true));
-        }
-    }
-
-    public final PrimeConnections getPrimeConnections() {
-        return primeConnections;
-    }
-
-    public final void setPrimeConnections(PrimeConnections primeConnections) {
-        this.primeConnections = primeConnections;
-    }
-
-    @Override
-    public void primeCompleted(Server s, Throwable lastException) {
-        s.setReadyToServe(true);
-    }
-
-    public final boolean isEnablePrimingConnections() {
-        return enablePrimingConnections;
-    }
-
-    public final void setEnablePrimingConnections(boolean enablePrimingConnections) {
-        this.enablePrimingConnections = enablePrimingConnections;
-    }
-}
+/*
+*
+* Copyright 2013 Netflix, Inc.
+*
+* Licensed under the Apache License, Version 2.0 (the "License");
+* you may not use this file except in compliance with the License.
+* You may obtain a copy of the License at
+*
+* http://www.apache.org/licenses/LICENSE-2.0
+*
+* Unless required by applicable law or agreed to in writing, software
+* distributed under the License is distributed on an "AS IS" BASIS,
+* WITHOUT WARRANTIES OR CONDITIONS OF ANY KIND, either express or implied.
+* See the License for the specific language governing permissions and
+* limitations under the License.
+*
+*/
+package com.netflix.loadbalancer;
+
+import java.util.ArrayList;
+import java.util.Collections;
+import java.util.Comparator;
+import java.util.List;
+import java.util.Timer;
+import java.util.TimerTask;
+import java.util.concurrent.atomic.AtomicBoolean;
+import java.util.concurrent.locks.Lock;
+import java.util.concurrent.locks.ReadWriteLock;
+import java.util.concurrent.locks.ReentrantReadWriteLock;
+
+import org.slf4j.Logger;
+import org.slf4j.LoggerFactory;
+
+import com.netflix.niws.client.AbstractNIWSLoadBalancerPing;
+import com.netflix.niws.client.AbstractNIWSLoadBalancerRule;
+import com.netflix.niws.client.ClientFactory;
+import com.netflix.niws.client.CommonClientConfigKey;
+import com.netflix.niws.client.IClientConfig;
+import com.netflix.niws.client.IClientConfigAware;
+import com.netflix.niws.client.NIWSClientException;
+import com.netflix.niws.client.PrimeConnections;
+import com.netflix.servo.annotations.DataSourceType;
+import com.netflix.servo.annotations.Monitor;
+import com.netflix.servo.monitor.Counter;
+import com.netflix.servo.monitor.Monitors;
+import com.netflix.util.concurrent.ShutdownEnabledTimer;
+
+/**
+ * A basic implementation of the load balancer where an arbitrary list of servers can be set as the server pool.
+ * A ping can be set to determine the liveness of a server. Internally, this class maintains an "all" server list and
+ * an "up" server list and use them depending on what the caller asks for. 
+ *  
+ * @author stonse
+ *
+ */
+public class BaseLoadBalancer extends AbstractLoadBalancer implements PrimeConnections.PrimeConnectionListener, IClientConfigAware {
+
+    private static Logger logger = LoggerFactory.getLogger(BaseLoadBalancer.class);
+    private final static IRule DEFAULT_RULE = new RoundRobinRule();
+    private static final String DEFAULT_NAME = "default";
+    private static final String PREFIX = "LoadBalancer_";
+    private static final IPing DEFAULT_PING = new DummyPing();
+
+    protected IRule rule = DEFAULT_RULE;
+
+    protected IPing ping = null;
+
+
+    @Monitor(name=PREFIX + "AllServerList", type=DataSourceType.INFORMATIONAL)
+    protected volatile List<Server> allServerList = Collections.synchronizedList(new ArrayList<Server>());
+    @Monitor(name=PREFIX + "UpServerList", type=DataSourceType.INFORMATIONAL)
+    protected volatile List<Server> upServerList = Collections.synchronizedList(new ArrayList<Server>());
+
+    protected ReadWriteLock allServerLock = new ReentrantReadWriteLock();
+    protected ReadWriteLock upServerLock = new ReentrantReadWriteLock();
+
+
+    protected String name = DEFAULT_NAME;
+
+
+    protected Timer lbTimer = null;
+    protected int pingIntervalSeconds = 10;
+    protected int maxTotalPingTimeSeconds = 5;
+    protected Comparator<Server> serverComparator = new ServerComparator();
+
+    protected AtomicBoolean pingInProgress = new AtomicBoolean(false);
+
+    protected LoadBalancerStats lbStats;
+
+    private volatile Counter counter;
+    
+    private PrimeConnections primeConnections;
+    
+    private boolean enablePrimingConnections = false;
+        
+    /**
+     * Default constructor which sets name as "default", sets null ping, and {@link RoundRobinRule} as the rule.
+     * <p>
+     * This constructor is mainly used by {@link ClientFactory}. Calling this constructor must 
+     * be followed by calling {@link #init()} or {@link #initWithNiwsConfig(NiwsClientConfig)} to complete initialization.
+     * This constructor is provided for reflection. 
+     * When constructing programatically, it is recommended to use other constructors.
+     */
+    public BaseLoadBalancer() {
+        this.name = DEFAULT_NAME;
+        this.ping = null;       
+        setRule(DEFAULT_RULE);
+        setupPingTask();
+        lbStats = new LoadBalancerStats(DEFAULT_NAME);
+        counter = createCounter();
+    }
+
+    public BaseLoadBalancer(String lbName, IRule rule, LoadBalancerStats lbStats) {
+        this(lbName, rule, lbStats, null);
+    }
+
+    public BaseLoadBalancer(IPing ping, IRule rule) {
+        this(DEFAULT_NAME, rule, new LoadBalancerStats(DEFAULT_NAME), ping);
+    }
+
+    public BaseLoadBalancer(String name, IRule rule, LoadBalancerStats stats, IPing ping) {
+        if (logger.isDebugEnabled()){
+            logger.debug("LoadBalancer:  initialized");
+        }
+        this.name = name;
+        this.ping = ping;       
+        setRule(rule);
+        setupPingTask();
+        lbStats = stats;
+        counter = createCounter();
+        init();
+    }
+
+    public BaseLoadBalancer(IClientConfig config) {
+        initWithNiwsConfig(config);
+    }
+    
+    @Override
+    public void initWithNiwsConfig(IClientConfig clientConfig)  {
+        String clientName = clientConfig.getClientName();
+        String ruleClassName = (String) clientConfig.getProperty(
+                    CommonClientConfigKey.NFLoadBalancerRuleClassName);
+        String pingClassName = (String) clientConfig.getProperty(
+                    CommonClientConfigKey.NFLoadBalancerPingClassName);
+
+        AbstractNIWSLoadBalancerRule rule;
+        AbstractNIWSLoadBalancerPing ping;
+        try {
+            rule = ClientFactory.instantiateNiwsConfigAwareClassInstance(ruleClassName, clientConfig);
+            ping = ClientFactory.instantiateNiwsConfigAwareClassInstance(pingClassName, clientConfig);
+        } catch (Exception e) {
+            throw new RuntimeException("Error initializing load balancer", e);
+        }
+        
+        this.name = clientName;
+        int pingIntervalTime = Integer.parseInt(""
+                + clientConfig.getProperty(
+                        CommonClientConfigKey.NFLoadBalancerPingInterval, Integer
+                                .parseInt("30")));
+        int maxTotalPingTime = Integer.parseInt(""
+                + clientConfig.getProperty(
+                        CommonClientConfigKey.NFLoadBalancerMaxTotalPingTime,
+                        Integer.parseInt("2")));
+
+        setPingInterval(pingIntervalTime);
+        setMaxTotalPingTime(maxTotalPingTime);
+        
+        //cross associate with each other
+        // i.e. Rule,Ping meet your container LB
+        // LB, these are your Ping and Rule guys ...
+        setRule(rule);
+        setPing(ping);
+        setLoadBalancerStats(new LoadBalancerStats(clientName));                
+        rule.setLoadBalancer(this);
+        ping.setLoadBalancer(this);
+        logger.info("Client:" + name
+                + " instantiated a LoadBalancer:" + toString());        
+        boolean enablePrimeConnections = false;
+        
+        if (clientConfig.getProperty(CommonClientConfigKey.EnablePrimeConnections)!=null){
+        	Boolean bEnablePrimeConnections = Boolean.valueOf(""+ clientConfig.getProperty(CommonClientConfigKey.EnablePrimeConnections, "false"));
+        	enablePrimeConnections = bEnablePrimeConnections.booleanValue();
+        }
+
+        if (enablePrimeConnections) {
+            this.setEnablePrimingConnections(true);
+            PrimeConnections primeConnections = new PrimeConnections(this.getName(), clientConfig);
+            this.setPrimeConnections(primeConnections);
+        }
+        init();
+    }
+
+    private boolean canSkipPing() {
+        if (ping == null || ping.getClass().getName().equals(DummyPing.class.getName())) {
+            // default ping, no need to set up timer 
+            return true;
+        } else {
+            return false;
+        }        
+    }
+    
+    private void setupPingTask() {
+        if (canSkipPing()) {
+            return;
+        }
+        if (lbTimer != null){
+            lbTimer.cancel();
+        }
+        lbTimer = new ShutdownEnabledTimer("NFLoadBalancer-PingTimer-" + name, true);  
+        lbTimer.schedule(new PingTask(), 0, pingIntervalSeconds*1000);
+        forceQuickPing();
+    }
+
+    /**
+     * Set the name for the load balancer. This should not be called since name should be 
+     * immutable after initialization. Calling this method does not guarantee that all other data structures
+     * that depend on this name will be changed accordingly.
+     */
+    void setName(String name) {
+        // and register
+        this.name = name;
+        if (lbStats == null) {
+            lbStats = new LoadBalancerStats(name);
+        } else {
+            lbStats.setName(name);
+        }
+    }
+
+    public String getName() {
+        return name;
+    }
+
+    @Override
+    public LoadBalancerStats getLoadBalancerStats() {
+        return lbStats;
+    }
+
+    public void setLoadBalancerStats(LoadBalancerStats lbStats) {
+        this.lbStats = lbStats;
+    }
+
+    public Lock lockAllServerList(boolean write) {
+        Lock aproposLock = write ? allServerLock.writeLock() : allServerLock
+                .readLock();
+        aproposLock.lock();
+        return aproposLock;
+    }
+
+    public Lock lockUpServerList(boolean write) {
+        Lock aproposLock = write ? upServerLock.writeLock() : upServerLock
+                .readLock();
+        aproposLock.lock();
+        return aproposLock;
+    }
+
+    public void setPingInterval(int pingIntervalSeconds) {
+        if (pingIntervalSeconds < 1) {
+            return;
+        }
+
+        this.pingIntervalSeconds = pingIntervalSeconds;
+        if (logger.isDebugEnabled()){
+            logger.debug("LoadBalancer:  pingIntervalSeconds set to "
+                    + this.pingIntervalSeconds);
+        }
+        setupPingTask(); // since ping data changed
+    }
+
+    public int getPingInterval() {
+        return pingIntervalSeconds;
+    }
+
+    /*
+     * How long until 'pencils down'? That is, how long can each ping cycle last
+     * before ALL remaining pings are declared 'dead' ?
+     */
+    public void setMaxTotalPingTime(int maxTotalPingTimeSeconds) {
+        if (maxTotalPingTimeSeconds < 1) {
+            return;
+        }
+        this.maxTotalPingTimeSeconds = maxTotalPingTimeSeconds;
+        if (logger.isDebugEnabled()){
+            logger.debug("LoadBalancer: maxTotalPingTime set to "
+                    + this.maxTotalPingTimeSeconds);
+        }
+
+    }
+
+    public int getMaxTotalPingTime() {
+        return maxTotalPingTimeSeconds;
+    }
+
+
+    public IPing getPing() {
+        return ping;
+    }
+
+
+    public IRule getRule() {
+        return rule;
+    }
+
+    public boolean isPingInProgress() {
+        return pingInProgress.get();
+    }
+
+    /* Specify the object which is used to send pings. */
+
+    public void setPing(IPing ping) {
+        if (ping != null) {
+            if (!ping.equals(this.ping)){
+                this.ping = ping;
+                setupPingTask(); // since ping data changed
+            }
+        } else{
+            this.ping = null;
+            //cancel the timer task
+            lbTimer.cancel();
+        }
+    }
+
+    /* Ignore null rules */
+
+    public void setRule(IRule rule) {
+        if (rule != null) {
+            this.rule = rule;
+        } else {
+            /* default rule */
+            this.rule = new RoundRobinRule();
+        }
+    }
+    
+    /**
+     * get the count of servers.
+     * 
+     * @param onlyAvailable if true, return only up servers.
+     * @return
+     */
+    public int getServerCount(boolean onlyAvailable) {
+        if (onlyAvailable) {
+            return upServerList.size();
+        } else {
+            return allServerList.size();
+        }
+    }
+
+    /**
+     * Add a server to the 'allServer' list; does not verify uniqueness, so you
+     * could give a server a greater share by adding it more than once.
+     */
+    public void addServer(Server newServer) {
+        if (newServer != null) {
+            try {
+                ArrayList<Server> newList = new ArrayList<Server>();
+
+                newList.addAll(allServerList);
+                newList.add(newServer);
+                setServersList(newList);
+            } catch (Exception e){
+                logger.error("Exception while adding a newServer", e);
+            }
+        }
+    }
+
+    /**
+     * Add a list of servers to the 'allServer' list; does not verify
+     * uniqueness, so you could give a server a greater share by adding it more
+     * than once
+     */
+    @Override
+    public void addServers(List<Server> newServers) {
+        if (newServers != null && newServers.size() > 0) {			
+            try {
+                newServers.addAll(allServerList);				
+                setServersList(newServers);
+            } catch (Exception e){
+                logger.error("Exception while adding Servers", e);
+            }
+        }
+    }
+
+    /*
+     * Add a list of servers to the 'allServer' list; does not verify
+     * uniqueness, so you could give a server a greater share by adding it more
+     * than once
+     * USED by Test Cases only for legacy reason. DO NOT USE!!
+     */
+    void addServers(Object[] newServers) {
+        if ((newServers != null) && (newServers.length > 0)) {
+
+            try {
+                ArrayList<Server> newList = new ArrayList<Server>();
+                newList.addAll(allServerList);
+
+                for (Object server : newServers) {
+                    if (server != null) {
+                        if (server instanceof String) {
+                            server = new Server((String) server);
+                        }
+                        if (server instanceof Server) {
+                            newList.add((Server) server);
+                        }
+                    }
+                }
+                setServersList(newList);
+            } catch (Exception e){
+                logger.error("Exception while adding Servers", e);
+            }
+        }
+    }
+
+    /**
+     * Set the list of servers used as the server pool. This overrides existing server list.
+     */
+    public void setServersList(List lsrv) {
+        Lock writeLock = allServerLock.writeLock();
+        if (logger.isDebugEnabled()){
+            logger.debug("LoadBalancer:  clearing server list (SET op)");
+        }
+        ArrayList<Server> newServers = new ArrayList<Server>();
+        writeLock.lock();
+        try {
+            ArrayList<Server> allServers = new ArrayList<Server>();
+            for (Object server : lsrv) {
+                if (server == null) {
+                    continue;
+                }
+
+                if (server instanceof String) {
+                    server = new Server((String) server);
+                }
+
+                if (server instanceof Server) {
+                    if (logger.isDebugEnabled()){
+                        logger.debug("LoadBalancer:  addServer ["
+                                + ((Server) server).getId() + "]");
+                    }
+                    allServers.add((Server) server);
+                }else{
+                    throw new IllegalArgumentException("Type String or Server expected, instead found:" + server.getClass());
+                }
+
+            }
+            boolean listChanged = false;
+            if (!allServerList.equals(allServers)){
+                listChanged = true;
+            }
+            if (enablePrimingConnections) {
+                for (Server server: allServers) {
+                    if (!allServerList.contains(server)) {
+                        server.setReadyToServe(false);
+                        newServers.add((Server) server);
+                    }
+                }
+                if (primeConnections != null) {
+                    primeConnections.primeConnectionsAsync(newServers, this);
+                }
+            }
+            // This will reset readyToServe flag to true on all servers regardless whether 
+            // previous priming connections are success or not
+            allServerList = allServers;
+            if (canSkipPing()) {
+                for (Server s: allServerList) {
+                    s.setAlive(true);
+                }
+                upServerList = allServerList;
+            } else if (listChanged) {
+                forceQuickPing();
+            }
+        } finally {
+            writeLock.unlock();
+        }
+    }
+    
+    /* List in string form. SETS, does not add. */
+    void setServers(String srvString) {
+        if (srvString != null) {
+
+            try {
+                String[] serverArr = srvString.split(",");
+                ArrayList<Server> newList = new ArrayList<Server>();
+
+                for (String serverString : serverArr) {
+                    if (serverString != null) {
+                        serverString = serverString.trim();
+                        if (serverString.length() > 0) {
+                            Server svr = new Server(serverString);
+                            newList.add(svr);
+                        }
+                    }
+                }
+                setServersList(newList);
+            } catch (Exception e) {
+                logger.error("Exception while adding Servers", e);
+            }
+        }
+    }
+
+    
+    /**
+     * return the server 
+     * @param index
+     * @param availableOnly
+     * @return
+     */
+    public Server getServerByIndex(int index, boolean availableOnly) {
+        try {
+            return (availableOnly ? upServerList.get(index) : allServerList
+                    .get(index));
+        } catch (Exception e) {
+            return null;
+        }
+    }
+
+
+    public List<Server> getServerList(boolean availableOnly) {
+        return (availableOnly ? upServerList : allServerList);
+    }
+
+    @Override
+    public List<Server> getServerList(ServerGroup serverGroup) {	    
+        switch (serverGroup) {
+        case ALL:
+            return allServerList;
+        case STATUS_UP:
+            return upServerList;
+        case STATUS_NOT_UP:
+            ArrayList<Server> notAvailableServers = new ArrayList<Server>(
+                    allServerList);
+            ArrayList<Server> upServers = new ArrayList<Server>(upServerList);
+            notAvailableServers.removeAll(upServers);
+            return notAvailableServers;
+        }
+        return new ArrayList<Server>();
+    }
+
+    public void cancelPingTask(){
+        if(lbTimer != null){
+            lbTimer.cancel();
+        }
+    }
+
+    /**
+     * TimerTask that keeps runs every X seconds to check the status of each server/node
+     * in the Server List	
+     * @author stonse
+     *
+     */
+    class PingTask extends TimerTask {
+        public void run() {
+            Pinger ping = new Pinger();
+            try {
+                ping.runPinger();
+            } catch (Throwable t) {
+                logger.error("Throwable caught while running extends for " + name, t);
+            }
+        }
+    }
+
+
+    class Pinger{
+
+        public void runPinger(){
+
+            if (pingInProgress.get()){
+                return; // Ping in progress - nothing to do
+            }else{
+                pingInProgress.set(true);
+            }
+
+            // we are "in" - we get to Ping
+
+            Object[] allServers = null;
+            boolean[] results = null;
+
+            Lock allLock = null;
+            Lock upLock = null;     
+
+            try {
+                /*
+                 * The readLock should be free unless an addServer operation is
+                 * going on...
+                 */
+                allLock = allServerLock.readLock();
+                allLock.lock();
+                allServers = allServerList.toArray();
+                allLock.unlock();
+
+                int numCandidates = allServers.length;
+                results = new boolean[numCandidates];
+
+                if (logger.isDebugEnabled()){
+                    logger.debug("LoadBalancer:  PingTask executing ["
+                            + numCandidates + "] servers configured");
+                }
+
+                for (int i = 0; i < numCandidates; i++) {
+                    results[i] = false; /* Default answer is DEAD. */
+                    try {
+                        // NOTE: IFF we were doing a real ping
+                        // assuming we had a large set of servers (say 15)
+                        // the logic below will run them serially 
+                        // hence taking 15 times the amount of time it takes
+                        // to ping each server
+                        // A better method would be to put this in an executor pool
+                        // But, at the time of this writing, we dont REALLY
+                        // use a Real Ping (its mostly in memory discovery call)
+                        // hence we can afford to simplify this design and run this 
+                        // serially
+                        if (ping!=null){
+                            results[i] = ping.isAlive((Server) allServers[i]);
+                        }
+                    } catch (Throwable t) {
+                        logger.error("Exception while pinging Server:" + allServers[i], t);
+                    }
+                }
+
+                ArrayList<Server> newUpList = new ArrayList<Server>();
+
+                for (int i = 0; i < numCandidates; i++) {
+                    boolean isAlive = results[i];
+                    Server svr = (Server) allServers[i];
+                    boolean oldIsAlive = svr.isAlive();
+
+                    svr.setAlive(isAlive);
+
+                    if (oldIsAlive != isAlive && logger.isDebugEnabled()){
+                    	logger.debug("LoadBalancer:  Server [" + svr.getId()
+                    			+ "] status changed to "
+                    			+ (isAlive ? "ALIVE" : "DEAD"));
+                    }
+
+                    if (isAlive) {
+                        newUpList.add(svr);
+                    }
+                }
+                // System.out.println(count + " servers alive");
+                upLock = upServerLock.writeLock();
+                upLock.lock();
+                upServerList = newUpList;
+                upLock.unlock();
+            } catch (Throwable t) {
+                logger.error("Throwable caught while running the Pinger-" + name, t);
+            } finally {               
+                pingInProgress.set(false);               
+            }
+        }
+    }
+
+    private final Counter createCounter() {
+        return Monitors.newCounter("LoadBalancer_ChooseServer");
+    }
+    
+    /*
+     * Get the alive server dedicated to key
+     * 
+     * @return the decicated server
+     */
+    public Server chooseServer(Object key) {
+        if (counter == null) {
+            counter = createCounter();
+        }
+        counter.increment();
+        if (rule == null) {
+            return null;
+        } else {
+            try {
+                return rule.choose(this, key);
+            } catch (Throwable t) {
+                return null;
+            }
+        }
+    }
+
+    /* Returns either null, or "server:port/servlet" */
+    public String choose(Object key) {
+        if (rule == null) {
+            return null;
+        } else {
+            try {
+                Server svr = rule.choose(this, key);
+                return ((svr == null) ? null : svr.getId());
+            } catch (Throwable t) {
+                return null;
+            }
+        }
+    }
+
+    public void markServerDown(Server server) {
+        if (server == null) {
+            return;
+        }
+
+        if (!server.isAlive()) {
+            return;
+        }
+
+        logger.error("LoadBalancer:  markServerDown called on ["
+                + server.getId() + "]");
+        server.setAlive(false);
+        //forceQuickPing();
+    }
+
+    public void markServerDown(String id) {
+        boolean triggered = false;
+
+        id = Server.normalizeId(id);
+
+        if (id == null) {
+            return;
+        }
+
+        Lock writeLock = upServerLock.writeLock();
+
+        try {
+
+            for (Server svr : upServerList) {
+                if (svr.isAlive() && (svr.getId().equals(id))) {
+                    triggered = true;
+                    svr.setAlive(false);
+                }
+            }
+
+            if (triggered) {
+                logger.error("LoadBalancer:  markServerDown called on ["
+                        + id + "]");
+                //forceQuickPing();
+            }
+
+        } finally {
+            try {
+                writeLock.unlock();
+            } catch (Exception e) { // NOPMD
+            }
+        }
+    }
+
+    /*
+     * Force an immediate ping, if we're not currently pinging and don't have a
+     * quick-ping already scheduled.
+     */
+    public void forceQuickPing() {
+        if (canSkipPing()) {
+            return;
+        }
+        if (logger.isDebugEnabled()){
+            logger.debug("LoadBalancer:  forceQuickPing invoked");
+        }
+        Pinger ping = new Pinger();
+        try {
+            ping.runPinger();
+        } catch (Throwable t) {
+            logger.error("Throwable caught while running forceQuickPing() for " + name, t);
+        }
+    }
+
+    public String toString(){
+        StringBuilder sb = new StringBuilder();
+        sb.append("{NFLoadBalancer:name=").append(this.getName()).
+        append(",current list of Servers=").append(this.allServerList).
+        append(",Load balancer stats=").append(this.lbStats.toString()).
+        append("}");
+        return sb.toString();
+    }
+
+    /**
+     * Register with monitors and start priming connections if it is set. 
+     */
+    protected void init() {
+        Monitors.registerObject("LoadBalancer_" + name, this);
+        if (enablePrimingConnections && primeConnections != null) {
+            primeConnections.primeConnections(getServerList(true));
+        }
+    }
+
+    public final PrimeConnections getPrimeConnections() {
+        return primeConnections;
+    }
+
+    public final void setPrimeConnections(PrimeConnections primeConnections) {
+        this.primeConnections = primeConnections;
+    }
+
+    @Override
+    public void primeCompleted(Server s, Throwable lastException) {
+        s.setReadyToServe(true);
+    }
+
+    public final boolean isEnablePrimingConnections() {
+        return enablePrimingConnections;
+    }
+
+    public final void setEnablePrimingConnections(boolean enablePrimingConnections) {
+        this.enablePrimingConnections = enablePrimingConnections;
+    }
+}